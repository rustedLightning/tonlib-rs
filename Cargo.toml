--- conflicted
+++ resolved
@@ -8,11 +8,7 @@
 
 
 [workspace.package]
-<<<<<<< HEAD
-version = "0.18.2-dev"
-=======
-version = "0.19.0"
->>>>>>> 2a25b366
+version = "0.19.1"
 edition = "2021"
 description = "Rust SDK for The Open Network"
 license = "MIT"
@@ -55,11 +51,4 @@
 tonlib-sys = "=2024.8.0"
 
 # internal deps
-<<<<<<< HEAD
-tonlib-core = { version = "0.18" }
-
-[workspace.patch.crates-io]
-tonlib-core = { path = "core" }
-=======
 tonlib-core = { version = "0" }
->>>>>>> 2a25b366
