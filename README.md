# Rust SDK for The Open Network

Rust SDK for [The Open Network](https://ton.org/)

## Features

* Rust SDK for The Open Network
* Using `tonlibjson` as data provider
* Support parsing and generation of Cells methods for more convenient interaction with data structures
* Support of Wallet versions (3, 3 revision 2, 4 revision 2)
* Derive wallet address
* Support of TON Mnemonics
* NaCL-compatible Ed25519 signing of transactions
* Support jetton functions: getting of jetton data and wallet address for jetton
* Support internal and external jetton metadata loading
* Connection pooling & retries support for better server-level interaction
* Support of IPFS jetton metadata

## Dependencies

`tonlib-sys` - https://github.com/ston-fi/tonlib-sys

## Prerequisites

For Linux:
```shell
sudo apt install build-essential cmake libsodium-dev libsecp256k1-dev lz4 liblz4-dev
```

For macOS:
```shell
brew install --cask mactex
brew install readline secp256k1 ccache pkgconfig cmake libsodium
```

### Build library

You can build the library using the following command:

```bash
cargo build
```

## Usage

To use this library in your Rust application, add the following to your Cargo.toml file:

```toml
[dependencies]
<<<<<<< HEAD
tonlib = "0.18"
=======
tonlib = "0.19"
>>>>>>> 2a25b366
```

Then, in your Rust code, you can import the library with:

```rust
use tonlib;
```

### Cell

Creating a `Cell` and writing data to it:

``` rust
use anyhow::anyhow;
use tonlib::address::TonAddress;
use tonlib::cell::CellBuilder;

fn write_cell() -> anyhow::Result<()> {
let mut writer = CellBuilder::new();
let addr = TonAddress::from_base64_url("EQDk2VTvn04SUKJrW7rXahzdF8_Qi6utb0wj43InCu9vdjrR")?;
let cell = writer
    .store_u32(32, 0xFAD45AADu32)?
    .store_bit(true)?
    .store_u8(8, 234u8)?
    .store_slice(&[0xFA, 0xD4, 0x5A, 0xAD, 0xAA, 0x12, 0xFF, 0x45])?
    .store_address(&addr)?
    .store_string("Hello, TON")?
    .build()?;
    # Ok(())
}
```

 Reading data from a `Cell`:

```rust
use tonlib::cell::Cell;
fn read_cell(cell: Cell) -> anyhow::Result<()> {
    let mut reader = cell.parser();
    let u32_value = reader.load_u32(32)?;
    let bit_value = reader.load_bit()?;
    let u8_value = reader.load_u8(8)?;
    let bytes_value = reader.load_bytes(8)?;
    let address_value = reader.load_address()?;
    let str_value = reader.ensure_empty()?;
    Ok(())
}
```

### TON blockchain client

To call methods, create a client:

```rust

use tonlib::client::TonClient;
use tonlib::client::TonClientBuilder;
async fn create_client()-> anyhow::Result<()>{
    TonClient::set_log_verbosity_level(2); //setup of logging level
    let client = TonClientBuilder::new()
    .with_pool_size(10)
    .with_keystore_dir(String::from("/tmp"))
    .build()
    .await?;
Ok(())
}
```



`TonClient::set_log_verbosity_level(2);` sets the logging level.

By default, the connection is made to mainnet. But you can also specify a test network when creating the client:

```rust
use tonlib::config::TESTNET_CONFIG;
use tonlib::client::TonConnectionParams;
use tonlib::client::TonClientBuilder;
async fn create_client_with_conn_params()-> anyhow::Result<()>{
    let client = TonClientBuilder::new()
        .with_connection_params(&TonConnectionParams {
            config: TESTNET_CONFIG.to_string(),
            blockchain_name: None,
            use_callbacks_for_network: false,
            ignore_cache: false,
            keystore_dir: None,
        })
        .with_pool_size(10)
        .build()
        .await?;
    Ok(())
}
```


After creating the client, you can call methods on the TON blockchain:

```rust
use tonlib::address::TonAddress;
use tonlib::tl::InternalTransactionId;
use tonlib::tl::NULL_BLOCKS_ACCOUNT_TRANSACTION_ID;
use tonlib::tl::BlocksTransactions;
use tonlib::tl::BlocksShards;
use tonlib::tl::BlockId;
use tonlib::tl::BlocksMasterchainInfo;
use tonlib::client::TonClient;
use tonlib::client::TonClientInterface;

async fn call_blockchain_methods()-> anyhow::Result<()>{
    let client = TonClient::builder().build().await?;
    let (_, info) = client.get_masterchain_info().await?;
    println!("MasterchainInfo: {:?}", &info);
    let block_id = BlockId {
        workchain: info.last.workchain,
        shard: info.last.shard,
        seqno: info.last.seqno,
    };
    let block_id_ext = client.lookup_block(1, &block_id, 0, 0).await?;
    println!("BlockIdExt: {:?}", &block_id_ext);
    let block_shards: BlocksShards = client.get_block_shards(&info.last).await?;
    let mut shards = block_shards.shards.clone();
    println!("Shards: {:?}", &block_shards);
    shards.insert(0, info.last.clone());
    for shard in &shards {
        println!("Processing shard: {:?}", shard);
        let workchain = shard.workchain;
        let txs: BlocksTransactions = client
            .get_block_transactions(&shard, 7, 1024, &NULL_BLOCKS_ACCOUNT_TRANSACTION_ID)
            .await?;
        println!(
            "Number of transactions: {}, incomplete: {}",
            txs.transactions.len(),
            txs.incomplete
        );
        for tx_id in txs.transactions {
            let mut t: Hash256Bit = ZERO_HASH;
            t.clone_from_slice(tx_id.account.as_slice());
            let addr = TonAddress::new(workchain, &t);
            let id = InternalTransactionId {
                hash: tx_id.hash.clone(),
                lt: tx_id.lt,
            };
            let tx = client
                .get_raw_transactions_v2(&addr, &id, 1, false)
                .await?;
            println!("Tx: {:?}", tx.transactions[0])
        }
    }
    Ok(())
}
```

You can get the account state for any contract:

```rust
use tonlib::address::TonAddress;
use tonlib::client::TonClient;
use crate::tonlib::client::TonClientInterface;

async fn get_state()-> anyhow::Result<()>{  
    let client = TonClient::builder().build().await?;
    let address = TonAddress::from_base64_url(
        "EQB3ncyBUTjZUA5EnFKR5_EnOMI9V1tTEAAPaiU71gc4TiUt-",
    )?;
    let r = client
            .get_account_state(&address)
            .await;
    Ok(())
}
```



### Working with contracts and jettons

Methods for working with tokens and wallets:

``` rust
use tonlib::client::TonClient;
use tonlib::contract::TonContractFactory;
use crate::tonlib::contract::JettonMasterContract;
use crate::tonlib::contract::JettonWalletContract;

async fn method_call() -> anyhow::Result<()> { 
    let client = TonClient::builder().build().await?;
    let contract_factory = TonContractFactory::builder(&client).build().await?;
    let master_contract = contract_factory.get_contract(
        &"EQDk2VTvn04SUKJrW7rXahzdF8_Qi6utb0wj43InCu9vdjrR".parse()?,
    );
    let jetton_data = master_contract.get_jetton_data().await?;

    let wallet_contract = contract_factory.get_contract(
        &"EQCGY3OVLtD9KRcOsP2ldQDtuY0FMzV7wPoxjrFbayBXc23c".parse()?,
    );
    let wallet_data = wallet_contract.get_wallet_data().await?;
    Ok(())
}
```

To load the metadata of the token, one may use generic `MetaLoader` and it type aliases: `JettonMetaLoader, NftItemMetaLoader NftColletionMetaLoader`:

```rust
use tonlib::client::TonClient;
use tonlib::contract::TonContractFactory;
use tonlib::contract::JettonMasterContract;
use tonlib::meta::JettonMetaLoader;
use tonlib::meta::LoadMeta;

async fn load_meta() -> anyhow::Result<()> { 
    let client = TonClient::builder().build().await?;
    let contract_factory = TonContractFactory::builder(&client).build().await?;
    let contract =
        contract_factory.get_contract(&"EQB-MPwrd1G6WKNkLz_VnV6WqBDd142KMQv-g1O-8QUA3728".parse()?); 
    let jetton_data = contract.get_jetton_data().await?;
    let loader = JettonMetaLoader::default()?;
    let content_res = loader.load(&jetton_data.content).await?;

Ok(())
}
```


Get the wallet address for the token:

```rust
use tonlib::address::TonAddress;
use tonlib::client::TonClient;
use tonlib::contract::TonContractFactory;
use tonlib::contract::JettonMasterContract; 

async fn get_wallet_address() -> anyhow::Result<()> {

    let client = TonClient::default().await?;
    let contract_factory = TonContractFactory::builder(&client).build().await?;
    let contract =
        contract_factory.get_contract(&"EQDk2VTvn04SUKJrW7rXahzdF8_Qi6utb0wj43InCu9vdjrR".parse()?,
    );
    let owner_address = TonAddress::from_base64_url(
        "EQB2BtXDXaQuIcMYW7JEWhHmwHfPPwa-eoCdefiAxOhU3pQg",
    )?;
    let wallet_address = contract.get_wallet_address(&owner_address).await?;
    Ok(())
}
```

### Send message to TON

Create key pair from secret phrase ( )

```rust
use tonlib::mnemonic::Mnemonic;
use tonlib::mnemonic::KeyPair;
async fn create_key_pair() -> anyhow::Result<()> {
    let mnemonic = Mnemonic::new(
        vec![
            "dose", "ice", "enrich", "trigger", "test", "dove", "century", "still", "betray",
            "gas", "diet", "dune",
        ],
        &None,
        )?;
    let key_pair = mnemonic.to_key_pair();
    Ok(())
}

```
And now you are ready to send transfer messages to TON blockchain.

Create a jetton transfer:

```rust


use num_bigint::BigUint;
use std::time::SystemTime;

use tonlib::address::TonAddress;
use tonlib::cell::BagOfCells;
use tonlib::client::TonClient;
use tonlib::client::TonClientInterface;
use tonlib::contract::TonContractFactory;
use tonlib::contract::JettonMasterContract;
use tonlib::message::JettonTransferMessage;

use tonlib::message::TransferMessage;
use tonlib::mnemonic::KeyPair;
use tonlib::mnemonic::Mnemonic;
use tonlib::wallet::TonWallet;
use tonlib::wallet::WalletVersion;

async fn create_jetton_transfer() -> anyhow::Result<()> {

    let seqno:i32 = 30000000;

    let self_address: TonAddress = "EQB2BtXDXaQuIcMYW7JEWhHmwHfPPwa-eoCdefiAxOhU3pQg "
        .parse()
        .unwrap();
    let mnemonic_str = "mnemonic mnemonic mnemonic mnemonic mnemonic mnemonic mnemonic mnemonic mnemonic mnemonic mnemonic mnemonic mnemonic mnemonic mnemonic mnemonic mnemonic mnemonic mnemonic mnemonic mnemonic mnemonic mnemonic mnemonic";
    let mnemonic: Mnemonic = Mnemonic::from_str(mnemonic_str, &None).unwrap();
    let key_pair: KeyPair = mnemonic.to_key_pair().unwrap();
    let jetton_master_address: TonAddress = "EQDCJL0iQHofcBBvFBHdVG233Ri2V4kCNFgfRT-gqAd3Oc86"
        .parse()
        .unwrap();

    let client = TonClient::default().await?;
        let contract_factory = TonContractFactory::builder(&client).build().await?;
    let jetton_master =
        contract_factory.get_contract(&jetton_master_address);
    let self_jetton_wallet_addr = jetton_master.get_wallet_address(&self_address).await?;
    let wallet = TonWallet::derive_default(WalletVersion::V4R2, &key_pair)?;
    let dest: TonAddress = "<destination wallet address>".parse()?;
    let src: TonAddress = "<source wallet address>".parse()?;
    let jetton_amount = BigUint::from(1000000u64);
    let jetton_transfer = JettonTransferMessage::new(&dest, &jetton_amount)
        .with_query_id(100500)
        .with_response_destination(&self_address)
        .build()?;
    let ton_amount = BigUint::from(200000000u64); // 0.2 TON
    let transfer = TransferMessage::new(&src, &ton_amount)
        .with_data(jetton_transfer)
        .build()?;
    let now = SystemTime::now()
        .duration_since(SystemTime::UNIX_EPOCH)?
        .as_secs() as u32;
    let body = wallet.create_external_body(now + 60, seqno.try_into().unwrap(), vec![transfer])?;
    let signed = wallet.sign_external_body(&body)?;
    let wrapped = wallet.wrap_signed_body(signed)?;
    let boc = BagOfCells::from_root(wrapped);
    let tx = boc.serialize(true)?;

    let hash = client.send_raw_message_return_hash(tx.as_slice()).await?;

    Ok(())
}
```

Create a simple transfer:

```rust

use anyhow::anyhow;
use num_bigint::BigUint;
use std::time::SystemTime;

use tonlib::address::TonAddress;
use tonlib::cell::BagOfCells;
use tonlib::message::TransferMessage;
use tonlib::wallet::TonWallet;
use tonlib::client::TonClient;
use tonlib::client::TonClientInterface;
use tonlib::mnemonic::KeyPair;
use tonlib::mnemonic::Mnemonic;
use tonlib::wallet::WalletVersion;


async fn create_simple_transfer() -> anyhow::Result<()> {
    let mnemonic = Mnemonic::new(
        vec![
            "dose", "ice", "enrich", "trigger", "test", "dove", "century", "still", "betray",
            "gas", "diet", "dune",
        ],
        &None,
        )?;
    let key_pair = mnemonic.to_key_pair()?;
    let seqno =  30000000;
    

    let client = TonClient::default().await?;
    let wallet = TonWallet::derive_default(WalletVersion::V4R2, &key_pair)?;
    let dest: TonAddress = "<destination wallet address>".parse()?;
    let value = BigUint::from(10000000u64); // 0.01 TON
    let transfer = TransferMessage::new(&dest, &value).build()?;
    let now = SystemTime::now()
        .duration_since(SystemTime::UNIX_EPOCH)?
        .as_secs() as u32;
    let body = wallet.create_external_body(now + 60, seqno, vec![transfer])?;
    let signed = wallet.sign_external_body(&body)?;
    let wrapped = wallet.wrap_signed_body(signed)?;
    let boc = BagOfCells::from_root(wrapped);
    let tx = boc.serialize(true)?;
    let hash = client.send_raw_message_return_hash(tx.as_slice()).await?;

    Ok(())
}
```

## Cross-compilation
In order to cross-compile for specific cpu microachitecture set environment variable `TARGET_CPU_MARCH` to the required. Supported values are listen in https://gcc.gnu.org/onlinedocs/gcc/x86-Options.html

## Contributing

If you want to contribute to this library, please feel free to open a pull request on GitHub.

## License
This library is licensed under the MIT license. See the LICENSE file for details. --><|MERGE_RESOLUTION|>--- conflicted
+++ resolved
@@ -47,11 +47,7 @@
 
 ```toml
 [dependencies]
-<<<<<<< HEAD
-tonlib = "0.18"
-=======
 tonlib = "0.19"
->>>>>>> 2a25b366
 ```
 
 Then, in your Rust code, you can import the library with:
